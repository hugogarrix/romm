--- conflicted
+++ resolved
@@ -14,7 +14,6 @@
   <v-row no-gutters class="align-center mt-2">
     <v-chip
       class="font-italic text-white text-shadow title pa-3"
-<<<<<<< HEAD
       :to="`/platform/${rom.platform_slug}`"
     >
     {{ rom.platform_name || rom.platform_slug }}
@@ -22,27 +21,13 @@
           <platform-icon :platform="rom.platform_slug"></platform-icon>
       </v-avatar>
     </v-chip>
-    <v-chip-group v-if="rom.region || rom.revision" class="ml-3 text-white text-shadow">
+    <v-chip-group v-if="rom.region || rom.revision" class="ml-3 pa-0 text-white text-shadow">
       <v-chip v-show="rom.region" size="x-small" class="bg-chip" label>
         {{ rom.region }}
       </v-chip>
       <v-chip v-show="rom.revision" size="x-small" class="bg-chip" label>
         {{ rom.revision }}
       </v-chip>
-=======
-      :to="`/platform/${rom.p_slug}`"
-      >{{ rom.p_name || rom.p_slug
-      }}<v-avatar :rounded="0" size="43" class="ml-2 pa-1">
-        <platform-icon :platform="rom.p_slug"></platform-icon></v-avatar
-    ></v-chip>
-    <v-chip-group v-if="rom.region || rom.revision" class="ml-3 pa-0 text-white text-shadow">
-      <v-chip v-show="rom.region" size="x-small" class="bg-chip" label>{{
-        rom.region
-      }}</v-chip>
-      <v-chip v-show="rom.revision" size="x-small" class="bg-chip" label>{{
-        rom.revision
-      }}</v-chip>
->>>>>>> 5e5db6dd
     </v-chip-group>
   </v-row>
 </template>
