--- conflicted
+++ resolved
@@ -191,35 +191,6 @@
   />
 
   <!-- Scan log -->
-<<<<<<< HEAD
-  <v-row
-    no-gutters
-    class="align-center pa-4"
-    v-for="platform in scanningPlatforms"
-  >
-    <v-col>
-      <v-list-item
-        :to="{ name: 'platform', params: { platform: platform.id } }"
-      >
-        <v-avatar :rounded="0" size="40">
-          <platform-icon :key="platform.slug" :slug="platform.slug" />
-        </v-avatar>
-        <span class="text-body-2 ml-5"> {{ platform.name }}</span>
-      </v-list-item>
-      <v-list-item
-        v-for="rom in platform.roms"
-        class="text-body-2 romm-grey"
-        :to="{ name: 'rom', params: { rom: rom.id } }"
-      >
-        <span v-if="rom.igdb_id || rom.moby_id" class="ml-10">
-          • Identified <b>{{ rom.name }} 👾</b>
-        </span>
-        <span v-else class="ml-10"> • {{ rom.file_name }} not found ❌ </span>
-      </v-list-item>
-    </v-col>
-  </v-row>
-</template>
-=======
   <div class="overflow-y-auto scan-log">
     <v-row
       no-gutters
@@ -256,5 +227,4 @@
 .scan-log {
   max-height: calc(100vh - 295px);
 }
-</style>
->>>>>>> 9c4d7d4e
+</style>