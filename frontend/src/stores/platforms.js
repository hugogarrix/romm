--- conflicted
+++ resolved
@@ -7,12 +7,8 @@
     };
   },
   getters: {
-<<<<<<< HEAD
     totalGames: ({ value }) => value.reduce((count, p) => count + p.rom_count, 0),
-=======
-    totalGames: ({ value }) => value.reduce((count, p) => count + p.n_roms, 0),
     filledPlatforms: ({ value }) => value.filter((p) => p.n_roms > 0),
->>>>>>> 8ab68c1e
   },
   actions: {
     set(platforms) {
