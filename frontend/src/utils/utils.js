import cronstrue from "cronstrue";

export const views = {
  0: {
    view: "small",
    icon: "mdi-view-comfy",
    "size-xl": 1,
    "size-lg": 1,
    "size-md": 2,
    "size-sm": 2,
    "size-xs": 3,
    "size-cols": 4,
  },
  1: {
    view: "big",
    icon: "mdi-view-module",
    "size-xl": 2,
    "size-lg": 2,
    "size-md": 3,
    "size-sm": 3,
    "size-xs": 6,
    "size-cols": 6,
  },
  2: {
    view: "list",
    icon: "mdi-view-list",
    "size-xl": 12,
    "size-lg": 12,
    "size-md": 12,
    "size-sm": 12,
    "size-xs": 12,
    "size-cols": 12,
  },
};

export const defaultAvatarPath = "/assets/default_avatar.png";

export function toTop() {
  window.scrollTo({
    top: 0,
    left: 0,
    behavior: "smooth",
  });
}

export function normalizeString(s) {
  return s
    .toLowerCase()
    .normalize("NFD")
    .replace(/[\u0300-\u036f]/g, "");
}

export function convertCronExperssion(expression) {
  let convertedExpression = cronstrue.toString(expression, { verbose: true });
  convertedExpression =
    convertedExpression.charAt(0).toLocaleLowerCase() +
    convertedExpression.substr(1);
  return convertedExpression;
}

<<<<<<< HEAD
/**
 * Format bytes as human-readable text.
 *
 * @param bytes Number of bytes.
 * @param decimals Number of decimal places to display.
 *
 * @return Formatted string.
 */
export function formatBytes(bytes, decimals = 2) {
  if (bytes === 0) return '0 Bytes';
  const k = 1024;
  const dm = Math.max(0, decimals);
  const sizes = ['B', 'KB', 'MB', 'GB', 'TB', 'PB', 'EB', 'ZB', 'YB'];
  const i = Math.floor(Math.log(bytes) / Math.log(k));
  return parseFloat((bytes / Math.pow(k, i)).toFixed(dm)) + ' ' + sizes[i];
=======
export function regionToEmoji(region) {
  switch (region) {
    case ("AS", "Australia"):
      return "🇦🇺";
    case ("A", "Asia"):
      return "🌏";
    case ("B", "BRA", "Brazil"):
      return "🇧🇷";
    case ("C", "Canada"):
      return "🇨🇦";
    case ("CH", "CHN", "China"):
      return "🇨🇳";
    case ("E", "EU", "Europe"):
      return "🇪🇺";
    case ("F", "France"):
      return "🇫🇷";
    case ("FN", "Finland"):
      return "🇫🇮";
    case ("G", "Germany"):
      return "🇩🇪";
    case ("GR", "Greece"):
      return "🇬🇷";
    case ("H", "Holland"):
      return "🇳🇱";
    case ("HK", "Hong Kong"):
      return "🇭🇰";
    case ("I", "Italy"):
      return "🇮🇹";
    case ("J", "JP", "Japan"):
      return "🇯🇵";
    case ("K", "Korea"):
      return "🇰🇷";
    case ("NL", "Netherlands"):
      return "🇳🇱";
    case ("NO", "Norway"):
      return "🇳🇴";
    case ("PD", "Public Domain"):
      return "🇵🇱";
    case ("R", "Russia"):
      return "🇷🇺";
    case ("S", "Spain"):
      return "🇪🇸";
    case ("SW", "Sweden"):
      return "🇸🇪";
    case ("T", "Taiwan"):
      return "🇹🇼";
    case ("U", "US", "USA"):
      return "🇺🇸";
    case ("UK", "England"):
      return "🇬🇧";
    case ("UNK", "Unknown"):
      return "🌎";
    case ("UNL", "Unlicensed"):
      return "🌎";
    case ("W", "Global", "World"):
      return "🌎";
    default:
      return region;
  }
}

export function languageToEmoji(language) {
  switch (language) {
    case ("Ar", "Arabic"):
      return "🇦🇪";
    case ("Da", "Danish"):
      return "🇩🇰";
    case ("De", "German"):
      return "🇩🇪";
    case ("En", "English"):
      return "🇬🇧";
    case ("Es", "Spanish"):
      return "🇪🇸";
    case ("Fi", "Finnish"):
      return "🇫🇮";
    case ("Fr", "French"):
      return "🇫🇷";
    case ("It", "Italian"):
      return "🇮🇹";
    case ("Ja", "Japanese"):
      return "🇯🇵";
    case ("Ko", "Korean"):
      return "🇰🇷";
    case ("Nl", "Dutch"):
      return "🇳🇱";
    case ("No", "Norwegian"):
      return "🇳🇴";
    case ("Pl", "Polish"):
      return "🇵🇱";
    case ("Pt", "Portuguese"):
      return "🇵🇹";
    case ("Ru", "Russian"):
      return "🇷🇺";
    case ("Sv", "Swedish"):
      return "🇸🇪";
    case ("Zh", "Chinese"):
      return "🇨🇳";
    case ("nolang", "No Language"):
      return "🌎";
    default:
      return language;
  }
>>>>>>> b03899a2
}<|MERGE_RESOLUTION|>--- conflicted
+++ resolved
@@ -58,7 +58,6 @@
   return convertedExpression;
 }
 
-<<<<<<< HEAD
 /**
  * Format bytes as human-readable text.
  *
@@ -74,7 +73,8 @@
   const sizes = ['B', 'KB', 'MB', 'GB', 'TB', 'PB', 'EB', 'ZB', 'YB'];
   const i = Math.floor(Math.log(bytes) / Math.log(k));
   return parseFloat((bytes / Math.pow(k, i)).toFixed(dm)) + ' ' + sizes[i];
-=======
+}
+
 export function regionToEmoji(region) {
   switch (region) {
     case ("AS", "Australia"):
@@ -177,5 +177,4 @@
     default:
       return language;
   }
->>>>>>> b03899a2
 }