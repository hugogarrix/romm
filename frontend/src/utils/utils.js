import JSZip from "jszip"
import { toRaw } from "vue"
import { saveAs } from 'file-saver'


<<<<<<< HEAD
export async function selectRom(rom, emitter, router) { 
    localStorage.setItem('currentRom', JSON.stringify(rom))
    await router.push(import.meta.env.BASE_URL+'details')
    emitter.emit('currentRom', rom)
}

=======
>>>>>>> f21f5ded
export async function downloadRom(rom, emitter, filesToDownload=[]) {
    emitter.emit('snackbarScan', {'msg': "Downloading "+rom.file_name+"...", 'icon': 'mdi-download', 'color': 'green'})
    if(rom.multi){
        const zip = new JSZip()
        var zipFilename = rom.file_name+".zip"
        var files = []
        toRaw(filesToDownload).forEach(f => {files.push(toRaw(f))})
        if (files.length == 0){ files = rom.files }
        var count = 0
        files.forEach(async function (file_part) {
            var file_full_path = "/assets"+rom.file_path+"/"+rom.file_name+"/"+file_part
            var file = await fetch(file_full_path)
            var fileBlob = await file.blob()
            var f = zip.folder(rom.file_name);
            f.file(file_part, fileBlob, { binary: true });
            count ++
            if (count == files.length) { zip.generateAsync({ type: 'blob' }).then(function (content) { saveAs(content, zipFilename); }); }
        })
    }
    else{
        var file_full_path = "/assets"+rom.file_path+"/"+rom.file_name
        var file = await fetch(file_full_path)
        var fileBlob = await file.blob()
        saveAs(fileBlob, rom.file_name)
    }
}

export async function downloadSave(rom, emitter) { console.log("Downloading "+rom.file_name+" save file") }

export function normalizeString(s) { return s.toLowerCase().normalize('NFD').replace(/[\u0300-\u036f]/g,"") }

export const views = {
    0:{'view': 'small', 'icon': 'mdi-view-module', 'size-lg': 1, 'size-md': 2, 'size-sm': 2, 'size-xs': 3, 'size-cols': 4},
    1:{'view': 'big', 'icon': 'mdi-view-list', 'size-lg': 2, 'size-md': 3, 'size-sm': 3, 'size-xs': 6, 'size-cols': 6},
    2:{'view': 'list', 'icon': 'mdi-view-comfy', 'size-lg': 1, 'size-md': 2, 'size-sm': 2, 'size-xs': 3, 'size-cols': 4}
}<|MERGE_RESOLUTION|>--- conflicted
+++ resolved
@@ -3,15 +3,6 @@
 import { saveAs } from 'file-saver'
 
 
-<<<<<<< HEAD
-export async function selectRom(rom, emitter, router) { 
-    localStorage.setItem('currentRom', JSON.stringify(rom))
-    await router.push(import.meta.env.BASE_URL+'details')
-    emitter.emit('currentRom', rom)
-}
-
-=======
->>>>>>> f21f5ded
 export async function downloadRom(rom, emitter, filesToDownload=[]) {
     emitter.emit('snackbarScan', {'msg': "Downloading "+rom.file_name+"...", 'icon': 'mdi-download', 'color': 'green'})
     if(rom.multi){
