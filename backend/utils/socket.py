import socketio  # type: ignore

<<<<<<< HEAD
from utils.redis import redis_url, redis_connectable
=======
from utils.cache import redis_url
from config import ENABLE_EXPERIMENTAL_REDIS
>>>>>>> 542f13d2


socket_server = socketio.AsyncServer(
    cors_allowed_origins="*",
    async_mode="asgi",
    logger=False,
    engineio_logger=False,
    client_manager=socketio.AsyncRedisManager(redis_url)
    if ENABLE_EXPERIMENTAL_REDIS
    else None,
)

socket_app = socketio.ASGIApp(socket_server)<|MERGE_RESOLUTION|>--- conflicted
+++ resolved
@@ -1,11 +1,7 @@
 import socketio  # type: ignore
 
-<<<<<<< HEAD
-from utils.redis import redis_url, redis_connectable
-=======
-from utils.cache import redis_url
+from utils.redis import redis_url
 from config import ENABLE_EXPERIMENTAL_REDIS
->>>>>>> 542f13d2
 
 
 socket_server = socketio.AsyncServer(
