--- conflicted
+++ resolved
@@ -33,40 +33,23 @@
 
 
 # ========= Resources utils =========
-<<<<<<< HEAD
-def _cover_exists(fs_slug: str, rom_name: str, size: str):
-    """Check if rom cover exists in filesystem
-
-    Args:
-        fs_slug: short name of the platform
-        rom_name: name of rom file
-        size: size of the cover -> big as 'l' | small as 's'
-=======
 class CoverSize(Enum):
     SMALL = 'small'
     BIG = 'big'
 
 
-def _cover_exists(p_slug: str, r_name: str, size: CoverSize):
+def _cover_exists(fs_slug: str, rom_name: str, size: CoverSize):
     """Check if rom cover exists in filesystem
 
     Args:
-        p_slug: short name of the platform
-        r_name: name of rom file
+        fs_slug: short name of the platform
+        rom_name: name of rom file
         size: size of the cover
->>>>>>> 8ab68c1e
     Returns
         True if cover exists in filesystem else False
     """
     return bool(
-<<<<<<< HEAD
-        os.path.exists(f"{RESOURCES_BASE_PATH}/{fs_slug}/{rom_name}/cover/{size}.png")
-    )
-
-
-def _store_cover(fs_slug: str, rom_name: str, url_cover: str, size: str):
-=======
-        os.path.exists(f"{RESOURCES_BASE_PATH}/{p_slug}/{r_name}/cover/{size.value}.png")
+        os.path.exists(f"{RESOURCES_BASE_PATH}/{fs_slug}/{rom_name}/cover/{size.value}.png")
     )
 
 
@@ -95,8 +78,7 @@
         background.save(cover_path)
 
 
-def _store_cover(p_slug: str, r_name: str, url_cover: str, size: CoverSize):
->>>>>>> 8ab68c1e
+def _store_cover(fs_slug: str, rom_name: str, url_cover: str, size: CoverSize):
     """Store roms resources in filesystem
 
     Args:
@@ -105,13 +87,8 @@
         url_cover: url to get the cover
         size: size of the cover
     """
-<<<<<<< HEAD
-    cover_file = f"{size}.png"
+    cover_file = f"{size.value}.png"
     cover_path = f"{RESOURCES_BASE_PATH}/{fs_slug}/{rom_name}/cover"
-=======
-    cover_file = f"{size.value}.png"
-    cover_path = f"{RESOURCES_BASE_PATH}/{p_slug}/{r_name}/cover"
->>>>>>> 8ab68c1e
     res = requests.get(
         url_cover.replace("t_thumb", f"t_cover_{size.value}"), stream=True, timeout=120
     )
@@ -122,72 +99,38 @@
         _resize_cover(f"{cover_path}/{cover_file}", size)
 
 
-<<<<<<< HEAD
-def _get_cover_path(fs_slug: str, rom_name: str, size: str):
+def _get_cover_path(fs_slug: str, rom_name: str, size: CoverSize):
     """Returns rom cover filesystem path adapted to frontend folder structure
 
     Args:
         fs_slug: short name of the platform
         file_name: name of rom file
-        size: size of the cover -> big | small
+        size: size of the cover
     """
     strtime = str(datetime.datetime.now().timestamp())
-    return f"{fs_slug}/{rom_name}/cover/{size}.png?timestamp={strtime}"
+    return f"{fs_slug}/{rom_name}/cover/{size.value}.png?timestamp={strtime}"
 
 
 def get_cover(
     overwrite: bool, fs_slug: str, rom_name: str, url_cover: str = ""
 ) -> dict:
+    q_rom_name = quote(rom_name)
     # Cover small
-    if (overwrite or not _cover_exists(fs_slug, rom_name, "small")) and url_cover:
-        _store_cover(fs_slug, rom_name, url_cover, "small")
-
+    if (overwrite or not _cover_exists(fs_slug, rom_name, CoverSize.SMALL)) and url_cover:
+        _store_cover(fs_slug, rom_name, url_cover, CoverSize.SMALL)
     path_cover_s = (
-        _get_cover_path(fs_slug, rom_name, "small")
-        if _cover_exists(fs_slug, rom_name, "small")
-=======
-def _get_cover_path(p_slug: str, r_name: str, size: CoverSize):
-    """Returns rom cover filesystem path adapted to frontend folder structure
-
-    Args:
-        p_slug: short name of the platform
-        r_name: name of rom
-        size: size of the cover
-    """
-    strtime = str(datetime.datetime.now().timestamp())
-    return f"{p_slug}/{r_name}/cover/{size.value}.png?timestamp={strtime}"
-
-
-def get_cover(overwrite: bool, p_slug: str, r_name: str, url_cover: str = "") -> dict:
-    rom_name = quote(r_name)
-
-    # Cover small
-    if (overwrite or not _cover_exists(p_slug, r_name, CoverSize.SMALL)) and url_cover:
-        _store_cover(p_slug, r_name, url_cover, CoverSize.SMALL)
-    path_cover_s = (
-        _get_cover_path(p_slug, rom_name, CoverSize.SMALL)
-        if _cover_exists(p_slug, r_name, CoverSize.SMALL)
->>>>>>> 8ab68c1e
+        _get_cover_path(fs_slug, q_rom_name, CoverSize.SMALL)
+        if _cover_exists(fs_slug, rom_name, CoverSize.SMALL)
         else DEFAULT_PATH_COVER_S
     )
 
     # Cover big
-<<<<<<< HEAD
-    if (overwrite or not _cover_exists(fs_slug, rom_name, "big")) and url_cover:
-        _store_cover(fs_slug, rom_name, url_cover, "big")
-
+    if (overwrite or not _cover_exists(fs_slug, rom_name, CoverSize.BIG)) and url_cover:
+        _store_cover(fs_slug, rom_name, url_cover, CoverSize.BIG)
     path_cover_l = (
-        _get_cover_path(fs_slug, rom_name, "big")
-        if _cover_exists(fs_slug, rom_name, "big")
+        _get_cover_path(fs_slug, q_rom_name, CoverSize.BIG)
+        if _cover_exists(fs_slug, rom_name, CoverSize.BIG)
         else DEFAULT_PATH_COVER_L
-=======
-    if (overwrite or not _cover_exists(p_slug, r_name, CoverSize.BIG)) and url_cover:
-        _store_cover(p_slug, r_name, url_cover, CoverSize.BIG)
-    (path_cover_l, has_cover) = (
-        (_get_cover_path(p_slug, rom_name, CoverSize.BIG), 1)
-        if _cover_exists(p_slug, r_name, CoverSize.BIG)
-        else (DEFAULT_PATH_COVER_L, 0)
->>>>>>> 8ab68c1e
     )
 
     return {
@@ -200,13 +143,8 @@
     """Store roms resources in filesystem
 
     Args:
-<<<<<<< HEAD
-        fs_slug: short name of the platform
-        file_name: name of rom file
-=======
-        p_slug: short name of the platform
-        r_name: name of rom
->>>>>>> 8ab68c1e
+        fs_slug: short name of the platform
+        file_name: name of rom
         url: url to get the screenshot
     """
     screenshot_file: str = f"{idx}.jpg"
@@ -222,33 +160,20 @@
     """Returns rom cover filesystem path adapted to frontend folder structure
 
     Args:
-<<<<<<< HEAD
-        fs_slug: short name of the platform
-        file_name: name of rom file
-=======
-        p_slug: short name of the platform
-        r_name: name of rom
->>>>>>> 8ab68c1e
+        fs_slug: short name of the platform
+        file_name: name of rom
         idx: index number of screenshot
     """
     return f"{fs_slug}/{rom_name}/screenshots/{idx}.jpg"
 
 
-<<<<<<< HEAD
 def get_screenshots(fs_slug: str, rom_name: str, url_screenshots: list) -> dict:
+    q_rom_name = quote(rom_name)
+
     path_screenshots: list[str] = []
     for idx, url in enumerate(url_screenshots):
         _store_screenshot(fs_slug, rom_name, url, idx)
-        path_screenshots.append(_get_screenshot_path(fs_slug, rom_name, str(idx)))
-=======
-def get_screenshots(p_slug: str, r_name: str, url_screenshots: list) -> dict:
-    rom_name = quote(r_name)
-
-    path_screenshots: list[str] = []
-    for idx, url in enumerate(url_screenshots):
-        _store_screenshot(p_slug, r_name, url, idx)
-        path_screenshots.append(_get_screenshot_path(p_slug, rom_name, str(idx)))
->>>>>>> 8ab68c1e
+        path_screenshots.append(_get_screenshot_path(fs_slug, q_rom_name, str(idx)))
     return {"path_screenshots": path_screenshots}
 
 
@@ -292,15 +217,9 @@
 # ========= Roms utils =========
 def get_roms_structure(fs_slug: str):
     return (
-<<<<<<< HEAD
-        f"roms/{fs_slug}"
+        f"{ROMS_FOLDER_NAME}/{fs_slug}"
         if os.path.exists(HIGH_PRIO_STRUCTURE_PATH)
-        else f"{fs_slug}/roms"
-=======
-        f"{ROMS_FOLDER_NAME}/{p_slug}"
-        if os.path.exists(HIGH_PRIO_STRUCTURE_PATH)
-        else f"{p_slug}/{ROMS_FOLDER_NAME}"
->>>>>>> 8ab68c1e
+        else f"{fs_slug}/{ROMS_FOLDER_NAME}"
     )
 
 
@@ -433,21 +352,13 @@
     return f"{LIBRARY_BASE_PATH}/{rom_path}"
 
 
-<<<<<<< HEAD
 def build_artwork_path(rom_name: str, fs_slug: str, file_ext: str):
+    q_rom_name = quote(rom_name)
     strtime = str(datetime.datetime.now().timestamp())
-    path_cover_l = f"{fs_slug}/{rom_name}/cover/big.{file_ext}?timestamp={strtime}"
-    path_cover_s = f"{fs_slug}/{rom_name}/cover/small.{file_ext}?timestamp={strtime}"
+
+    path_cover_l = f"{fs_slug}/{q_rom_name}/cover/{CoverSize.BIG}.{file_ext}?timestamp={strtime}"
+    path_cover_s = f"{fs_slug}/{q_rom_name}/cover/{CoverSize.SMALL}.{file_ext}?timestamp={strtime}"
     artwork_path = f"{RESOURCES_BASE_PATH}/{fs_slug}/{rom_name}/cover"
-=======
-def build_artwork_path(r_name: str, p_slug: str, file_ext: str):
-    rom_name = quote(r_name)
-    strtime = str(datetime.datetime.now().timestamp())
-
-    path_cover_l = f"{p_slug}/{rom_name}/cover/{CoverSize.BIG}.{file_ext}?timestamp={strtime}"
-    path_cover_s = f"{p_slug}/{rom_name}/cover/{CoverSize.SMALL}.{file_ext}?timestamp={strtime}"
-    artwork_path = f"{RESOURCES_BASE_PATH}/{p_slug}/{r_name}/cover"
->>>>>>> 8ab68c1e
     Path(artwork_path).mkdir(parents=True, exist_ok=True)
     return path_cover_l, path_cover_s, artwork_path
 
