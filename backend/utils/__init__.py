--- conflicted
+++ resolved
@@ -1,12 +1,9 @@
 import re
+import subprocess as sp
+
 import requests
-import subprocess as sp
-<<<<<<< HEAD
-
-=======
-from packaging.version import parse, InvalidVersion
->>>>>>> bbb62427
 from __version__ import __version__
+from packaging.version import InvalidVersion, parse
 
 LANGUAGES = [
     ("Ar", "Arabic"),
@@ -149,13 +146,15 @@
             return None
         branch = [a for a in output.split("\n") if a.find("*") >= 0][0]
         return branch[branch.find("*") + 2 :]
-    
+
 
 def check_new_version() -> str | None:
-    response = requests.get("https://api.github.com/repos/zurdi15/romm/releases/latest", timeout=0.5)
+    response = requests.get(
+        "https://api.github.com/repos/zurdi15/romm/releases/latest", timeout=0.5
+    )
     try:
-        last_version = response.json()["name"][1:] # remove leading 'v' from 'vX.X.X'
-    except KeyError: # rate limit reached
+        last_version = response.json()["name"][1:]  # remove leading 'v' from 'vX.X.X'
+    except KeyError:  # rate limit reached
         return None
     try:
         if parse(get_version()) < parse(last_version):
