<<<<<<< HEAD
import emoji
import os
=======
>>>>>>> caef5e87
from typing import Any

import emoji
from config.config_loader import config
<<<<<<< HEAD
from models import Platform, Rom, Save, State, Screenshot
=======
from handler import dbh, igdbh
>>>>>>> caef5e87
from logger.logger import log
from models import Platform, Rom
from utils import fs, get_file_extension, get_file_name_with_no_tags, parse_tags

SWAPPED_PLATFORM_BINDINGS = dict((v, k) for k, v in config.PLATFORMS_BINDING.items())


def scan_platform(fs_slug: str, fs_platforms) -> Platform:
    """Get platform details

    Args:
        fs_slug: short name of the platform
    Returns
        Platform object
    """

    log.info(f"· {fs_slug}")

    platform_attrs: dict[str, Any] = {}
    platform_attrs["fs_slug"] = fs_slug

    # Sometimes users change the name of the folder, so we try to match it with the config
    if fs_slug not in fs_platforms:
        log.warning(
            f"  {fs_slug} not found in file system, trying to match via config..."
        )
        if fs_slug in SWAPPED_PLATFORM_BINDINGS.keys():
            platform = dbh.get_platform_by_fs_slug(fs_slug)
            if platform:
                platform_attrs["fs_slug"] = SWAPPED_PLATFORM_BINDINGS[platform.slug]

    try:
        if fs_slug in config.PLATFORMS_BINDING.keys():
            platform_attrs["slug"] = config.PLATFORMS_BINDING[fs_slug]
        else:
            platform_attrs["slug"] = fs_slug
    except (KeyError, TypeError, AttributeError):
        platform_attrs["slug"] = fs_slug

    platform = igdbh.get_platform(platform_attrs["slug"])

    if platform["igdb_id"]:
        log.info(emoji.emojize(f"  Identified as {platform['name']} :video_game:"))
    else:
        log.warning(f'  {platform_attrs["slug"]} not found in IGDB')

    platform_attrs.update(platform)

    return Platform(**platform_attrs)


async def scan_rom(
    platform: Platform,
    rom_attrs: dict,
    r_igbd_id_search: str = "",
    overwrite: bool = False,
) -> Rom:
    roms_path = fs.get_fs_structure(platform.fs_slug)

    log.info(f"\t · {r_igbd_id_search or rom_attrs['file_name']}")

    if rom_attrs.get("multi", False):
        for file in rom_attrs["files"]:
            log.info(f"\t\t · {file}")

    # Update properties that don't require IGDB
    file_size, file_size_units = fs.get_rom_file_size(
        multi=rom_attrs["multi"],
        file_name=rom_attrs["file_name"],
        multi_files=rom_attrs["files"],
        roms_path=roms_path,
    )
    regs, rev, langs, other_tags = parse_tags(rom_attrs["file_name"])
    rom_attrs.update(
        {
            "file_path": roms_path,
            "file_name": rom_attrs["file_name"],
            "file_name_no_tags": get_file_name_with_no_tags(rom_attrs["file_name"]),
            "file_extension": get_file_extension(rom_attrs["file_name"]),
            "file_size": file_size,
            "file_size_units": file_size_units,
            "multi": rom_attrs["multi"],
            "regions": regs,
            "revision": rev,
            "languages": langs,
            "tags": other_tags,
        }
    )
    rom_attrs["platform_slug"] = platform.slug

    # Search in IGDB
    igdbh_rom = (
        igdbh.get_rom_by_id(int(r_igbd_id_search))
        if r_igbd_id_search
        else await igdbh.get_rom(rom_attrs["file_name"], platform.igdb_id)
    )

    rom_attrs.update(igdbh_rom)

    # Return early if not found in IGDB
    if not igdbh_rom["igdb_id"]:
        log.warning(
            f"\t   {r_igbd_id_search or rom_attrs['file_name']} not found in IGDB"
        )
        return Rom(**rom_attrs)

    log.info(emoji.emojize(f"\t   Identified as {igdbh_rom['name']} :alien_monster:"))

    # Update properties from IGDB
    rom_attrs.update(
        fs.get_rom_cover(
            overwrite=overwrite,
            fs_slug=platform.slug,
            rom_name=rom_attrs["name"],
            url_cover=rom_attrs["url_cover"],
        )
    )
    rom_attrs.update(
        fs.get_rom_screenshots(
            fs_slug=platform.slug,
            rom_name=rom_attrs["name"],
            url_screenshots=rom_attrs["url_screenshots"],
        )
    )

    return Rom(**rom_attrs)


def _scan_asset(file_name: str, path: str):
    log.info(f"\t\t · {file_name}")

    file_size = fs.get_fs_file_size(file_name=file_name, asset_path=path)

    return {
        "file_path": path,
        "file_name": file_name,
        "file_name_no_tags": get_file_name_with_no_tags(file_name),
        "file_extension": get_file_extension(file_name),
        "file_size_bytes": file_size,
    }


def scan_save(platform: Platform, file_name: str, emulator: str = None) -> Save:
    saves_path = fs.get_fs_structure(platform.fs_slug, folder=config.SAVES_FOLDER_NAME)

    #  Scan asset with the sames path and emulator folder name
    if emulator:
        return Save(**_scan_asset(file_name, os.path.join(saves_path, emulator)))

    return Save(**_scan_asset(file_name, saves_path))


def scan_state(platform: Platform, file_name: str, emulator: str = None) -> State:
    states_path = fs.get_fs_structure(
        platform.fs_slug, folder=config.STATES_FOLDER_NAME
    )

    #  Scan asset with the sames path and emulator folder name
    if emulator:
        return State(**_scan_asset(file_name, os.path.join(states_path, emulator)))

    return State(**_scan_asset(file_name, states_path))


def scan_screenshot(file_name: str, fs_platform: str = None) -> Screenshot:
    screenshots_path = fs.get_fs_structure(
        fs_platform, folder=config.SCREENSHOTS_FOLDER_NAME
    )

    if fs_platform:
        return Screenshot(**_scan_asset(file_name, screenshots_path))

    return Screenshot(**_scan_asset(file_name, config.SCREENSHOTS_FOLDER_NAME))<|MERGE_RESOLUTION|>--- conflicted
+++ resolved
@@ -1,19 +1,11 @@
-<<<<<<< HEAD
-import emoji
-import os
-=======
->>>>>>> caef5e87
 from typing import Any
 
 import emoji
+import os
 from config.config_loader import config
-<<<<<<< HEAD
 from models import Platform, Rom, Save, State, Screenshot
-=======
 from handler import dbh, igdbh
->>>>>>> caef5e87
 from logger.logger import log
-from models import Platform, Rom
 from utils import fs, get_file_extension, get_file_name_with_no_tags, parse_tags
 
 SWAPPED_PLATFORM_BINDINGS = dict((v, k) for k, v in config.PLATFORMS_BINDING.items())
