import os
from datetime import timedelta

from config import (
    ENABLE_RESCAN_ON_FILESYSTEM_CHANGE,
    LIBRARY_BASE_PATH,
    RESCAN_ON_FILESYSTEM_CHANGE_DELAY,
)
<<<<<<< HEAD
from config.config_loader import config
from endpoints.sockets.scan import scan_platforms
from logger.logger import log
from tasks.tasks import tasks_scheduler
=======
from config.config_manager import config_manager
from endpoints.scan import scan_platforms
from logger.logger import log
from tasks.utils import tasks_scheduler
>>>>>>> 180d6e8b
from watchdog.events import FileSystemEventHandler
from watchdog.observers import Observer

path = (
    config_manager.config.HIGH_PRIO_STRUCTURE_PATH
    if os.path.exists(config_manager.config.HIGH_PRIO_STRUCTURE_PATH)
    else LIBRARY_BASE_PATH
)


class EventHandler(FileSystemEventHandler):
    """Filesystem event handler"""

    def on_any_event(self, event):
        """Catch-all event handler.

        Args:
            event: The event object representing the file system event.
        """
        if not ENABLE_RESCAN_ON_FILESYSTEM_CHANGE:
            return

        # Ignore .DS_Store files
        if event.src_path.endswith(".DS_Store"):
            return

        # Ignore modified events
        if event.event_type == "modified":
            return

        event_src = event.src_path.split(path)[-1]
        platform_slug = event_src.split("/")[1]

        log.info(f"Filesystem event: {event.event_type} {event_src}")

        # Skip if a scan is already scheduled
        for job in tasks_scheduler.get_jobs():
            if job.func_name == "endpoints.scan.scan_platforms":
                if job.args[0] == []:
                    log.info("Full rescan already scheduled")
                    return

                if platform_slug in job.args[0]:
                    log.info(f"Scan already scheduled for {platform_slug}")
                    return

        time_delta = timedelta(minutes=RESCAN_ON_FILESYSTEM_CHANGE_DELAY)
        rescan_in_msg = f"rescanning in {RESCAN_ON_FILESYSTEM_CHANGE_DELAY} minutes."

        # Any change to a platform directory should trigger a full rescan
        if event.is_directory and event_src.count("/") == 1:
            log.info(f"Platform directory changed, {rescan_in_msg}")
            tasks_scheduler.enqueue_in(time_delta, scan_platforms, [])
        else:
            # Otherwise trigger a rescan for the specific platform
            log.info(f"Change detected in {platform_slug} folder, {rescan_in_msg}")
            return tasks_scheduler.enqueue_in(
                time_delta, scan_platforms, [platform_slug]
            )


if __name__ == "__main__":
    observer = Observer()
    observer.schedule(EventHandler(), path, recursive=True)
    observer.start()

    log.info(f"Watching {path} for changes")

    try:
        while observer.is_alive():
            observer.join(1)
    finally:
        observer.stop()
        observer.join()<|MERGE_RESOLUTION|>--- conflicted
+++ resolved
@@ -6,23 +6,16 @@
     LIBRARY_BASE_PATH,
     RESCAN_ON_FILESYSTEM_CHANGE_DELAY,
 )
-<<<<<<< HEAD
-from config.config_loader import config
 from endpoints.sockets.scan import scan_platforms
 from logger.logger import log
 from tasks.tasks import tasks_scheduler
-=======
-from config.config_manager import config_manager
-from endpoints.scan import scan_platforms
-from logger.logger import log
-from tasks.utils import tasks_scheduler
->>>>>>> 180d6e8b
+from config.config_manager import config_manager as cm
 from watchdog.events import FileSystemEventHandler
 from watchdog.observers import Observer
 
 path = (
-    config_manager.config.HIGH_PRIO_STRUCTURE_PATH
-    if os.path.exists(config_manager.config.HIGH_PRIO_STRUCTURE_PATH)
+    cm.config.HIGH_PRIO_STRUCTURE_PATH
+    if os.path.exists(cm.config.HIGH_PRIO_STRUCTURE_PATH)
     else LIBRARY_BASE_PATH
 )
 
