--- conflicted
+++ resolved
@@ -1,5 +1,5 @@
 import json
-<<<<<<< HEAD
+from datetime import datetime
 from typing import Optional, Annotated
 from typing_extensions import TypedDict
 from fastapi import (
@@ -10,58 +10,31 @@
     File,
     UploadFile,
 )
-from pathlib import Path
 from fastapi import Query
 from fastapi_pagination.ext.sqlalchemy import paginate
 from fastapi_pagination.cursor import CursorPage, CursorParams
-from fastapi.responses import FileResponse
-from pydantic import BaseModel
-
-=======
-from datetime import datetime
->>>>>>> caef5e87
-from stat import S_IFREG
-from typing import Annotated, Optional
-
-from config import LIBRARY_BASE_PATH
-from exceptions.fs_exceptions import RomAlreadyExistsException, RomNotFoundError
-from fastapi import APIRouter, File, HTTPException, Query, Request, UploadFile, status
 from fastapi.responses import FileResponse, StreamingResponse
-from fastapi_pagination.cursor import CursorPage, CursorParams
-from fastapi_pagination.ext.sqlalchemy import paginate
-from handler import dbh
-from logger.logger import log
-from models import Rom
-<<<<<<< HEAD
-from handler import dbh
-from endpoints.assets import SaveSchema, StateSchema, ScreenshotSchema
-from exceptions.fs_exceptions import RomAlreadyExistsException
-from utils.oauth import protected_route
-=======
 from pydantic import BaseModel
 from stream_zip import ZIP_64, stream_zip  # type: ignore[import]
-from typing_extensions import TypedDict
->>>>>>> caef5e87
+from stat import S_IFREG
+
+from config import LIBRARY_BASE_PATH
+from exceptions.fs_exceptions import RomAlreadyExistsException
+from handler import dbh
+from models import Rom
+from logger.logger import log
+from endpoints.assets import SaveSchema, StateSchema, ScreenshotSchema
 from utils import get_file_name_with_no_tags
+from utils.oauth import protected_route
 from utils.fs import (
     _file_exists,
     build_artwork_path,
-<<<<<<< HEAD
     build_upload_file_path,
     rename_file,
     get_rom_cover,
     get_rom_screenshots,
     remove_file,
-    get_fs_structure,
-=======
-    build_upload_roms_path,
-    get_cover,
-    get_screenshots,
-    remove_rom,
-    rename_rom,
->>>>>>> caef5e87
 )
-from utils.oauth import protected_route
 from utils.socket import socket_server
 
 router = APIRouter()
@@ -100,14 +73,10 @@
 
     multi: bool
     files: list[str]
-<<<<<<< HEAD
     saves: list[SaveSchema]
     states: list[StateSchema]
-=======
-
->>>>>>> caef5e87
+    screenshots: list[ScreenshotSchema]
     url_screenshots: list[str]
-    screenshots: list[ScreenshotSchema]
     merged_screenshots: list[str]
     full_path: str
 
@@ -439,7 +408,9 @@
         try:
             remove_file(rom.platform_slug, rom.file_name)
         except FileNotFoundError:
-            error = f"Rom file {rom.file_name} not found for platform {rom.platform_slug}"
+            error = (
+                f"Rom file {rom.file_name} not found for platform {rom.platform_slug}"
+            )
             log.error(error)
             raise HTTPException(status_code=status.HTTP_404_NOT_FOUND, detail=error)
     return rom
